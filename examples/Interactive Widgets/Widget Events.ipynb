{
 "cells": [
  {
   "cell_type": "markdown",
   "metadata": {},
   "source": [
    "[Index](Index.ipynb) - [Back](Widget List.ipynb) - [Next](Widget Styling.ipynb)"
   ]
  },
  {
   "cell_type": "markdown",
   "metadata": {
    "slideshow": {
     "slide_type": "slide"
    }
   },
   "source": [
    "# Widget Events"
   ]
  },
  {
   "cell_type": "markdown",
   "metadata": {},
   "source": [
    "## Special events"
   ]
  },
  {
   "cell_type": "code",
   "execution_count": null,
   "metadata": {
    "collapsed": false
   },
   "outputs": [],
   "source": [
    "from __future__ import print_function"
   ]
  },
  {
   "cell_type": "markdown",
   "metadata": {},
   "source": [
    "The `Button` is not used to represent a data type.  Instead the button widget is used to **handle mouse clicks**.  The **`on_click` method** of the `Button` can be used to register function to be called when the button is clicked.  The doc string of the `on_click` can be seen below."
   ]
  },
  {
   "cell_type": "code",
   "execution_count": null,
   "metadata": {
    "collapsed": false
   },
   "outputs": [],
   "source": [
    "from IPython.html import widgets\n",
    "print(widgets.Button.on_click.__doc__)"
   ]
  },
  {
   "cell_type": "markdown",
   "metadata": {
    "slideshow": {
     "slide_type": "slide"
    }
   },
   "source": [
    "### Example"
   ]
  },
  {
   "cell_type": "markdown",
   "metadata": {},
   "source": [
    "Since button clicks are **stateless**, they are **transmitted from the front-end to the back-end using custom messages**.  By using the `on_click` method, a button that prints a message when it has been clicked is shown below."
   ]
  },
  {
   "cell_type": "code",
   "execution_count": null,
   "metadata": {
    "collapsed": false
   },
   "outputs": [],
   "source": [
    "from IPython.display import display\n",
    "button = widgets.Button(description=\"Click Me!\")\n",
    "display(button)\n",
    "\n",
    "def on_button_clicked(b):\n",
    "    print(\"Button clicked.\")\n",
    "\n",
    "button.on_click(on_button_clicked)"
   ]
  },
  {
   "cell_type": "markdown",
   "metadata": {
    "slideshow": {
     "slide_type": "slide"
    }
   },
   "source": [
    "### on_sumbit"
   ]
  },
  {
   "cell_type": "markdown",
   "metadata": {},
   "source": [
    "The **`Text`** also has a special **`on_submit` event**.  The `on_submit` event **fires when the user hits return**."
   ]
  },
  {
   "cell_type": "code",
   "execution_count": null,
   "metadata": {
    "collapsed": false
   },
   "outputs": [],
   "source": [
    "text = widgets.Text()\n",
    "display(text)\n",
    "\n",
    "def handle_submit(sender):\n",
    "    print(text.value)\n",
    "\n",
    "text.on_submit(handle_submit)"
   ]
  },
  {
   "cell_type": "markdown",
   "metadata": {
    "slideshow": {
     "slide_type": "slide"
    }
   },
   "source": [
    "## Traitlet events"
   ]
  },
  {
   "cell_type": "markdown",
   "metadata": {},
   "source": [
    "**Widget properties are IPython traitlets** and **traitlets are eventful**.  To handle  changes, the **`on_trait_change` method** of the widget can be used to **register a callback**.  The doc string for `on_trait_change` can be seen below."
   ]
  },
  {
   "cell_type": "code",
   "execution_count": null,
   "metadata": {
    "collapsed": false
   },
   "outputs": [],
   "source": [
    "print(widgets.Widget.on_trait_change.__doc__)"
   ]
  },
  {
   "cell_type": "markdown",
   "metadata": {
    "slideshow": {
     "slide_type": "slide"
    }
   },
   "source": [
    "### Signatures"
   ]
  },
  {
   "cell_type": "markdown",
   "metadata": {},
   "source": [
    "Mentioned in the doc string, the callback registered can have **4 possible signatures**:\n",
    "\n",
    "- callback()\n",
    "- callback(trait_name)\n",
    "- callback(trait_name, new_value)\n",
    "- callback(trait_name, old_value, new_value)\n",
    "\n",
    "Using this method, an example of how to output an `IntSlider`'s value as it is changed can be seen below."
   ]
  },
  {
   "cell_type": "code",
   "execution_count": null,
   "metadata": {
    "collapsed": false
   },
   "outputs": [],
   "source": [
    "int_range = widgets.IntSlider()\n",
    "display(int_range)\n",
    "\n",
    "def on_value_change(name, value):\n",
    "    print(value)\n",
    "\n",
    "int_range.on_trait_change(on_value_change, 'value')"
   ]
  },
  {
   "cell_type": "markdown",
   "metadata": {},
   "source": [
    "[Index](Index.ipynb) - [Back](Widget List.ipynb) - [Next](Widget Styling.ipynb)"
   ]
  }
 ],
 "metadata": {
  "cell_tags": [
   [
    "<None>",
    null
   ]
  ],
  "kernelspec": {
   "codemirror_mode": {
    "name": "python",
    "version": 2
   },
   "display_name": "Python 2",
   "language": "python",
   "name": "python2"
  },
  "signature": "sha256:05a3e92089b37f68e3134587ffef6ef73830e5f8b3c515ba24640d7c803820c3"
 },
<<<<<<< HEAD
 "nbformat": 3,
 "nbformat_minor": 0,
 "worksheets": [
  {
   "cells": [
    {
     "cell_type": "markdown",
     "metadata": {},
     "source": [
      "[Index](Index.ipynb) - [Back](Widget List.ipynb) - [Next](Widget Styling.ipynb)"
     ]
    },
    {
     "cell_type": "heading",
     "level": 1,
     "metadata": {
      "slideshow": {
       "slide_type": "slide"
      }
     },
     "source": [
      "Widget Events"
     ]
    },
    {
     "cell_type": "heading",
     "level": 2,
     "metadata": {},
     "source": [
      "Special events"
     ]
    },
    {
     "cell_type": "code",
     "collapsed": false,
     "input": [
      "from __future__ import print_function"
     ],
     "language": "python",
     "metadata": {},
     "outputs": []
    },
    {
     "cell_type": "markdown",
     "metadata": {},
     "source": [
      "The `Button` is not used to represent a data type.  Instead the button widget is used to **handle mouse clicks**.  The **`on_click` method** of the `Button` can be used to register function to be called when the button is clicked.  The doc string of the `on_click` can be seen below."
     ]
    },
    {
     "cell_type": "code",
     "collapsed": false,
     "input": [
      "from IPython.html import widgets\n",
      "print(widgets.Button.on_click.__doc__)"
     ],
     "language": "python",
     "metadata": {},
     "outputs": []
    },
    {
     "cell_type": "heading",
     "level": 3,
     "metadata": {
      "slideshow": {
       "slide_type": "slide"
      }
     },
     "source": [
      "Example"
     ]
    },
    {
     "cell_type": "markdown",
     "metadata": {},
     "source": [
      "Since button clicks are **stateless**, they are **transmitted from the front-end to the back-end using custom messages**.  By using the `on_click` method, a button that prints a message when it has been clicked is shown below."
     ]
    },
    {
     "cell_type": "code",
     "collapsed": false,
     "input": [
      "from IPython.display import display\n",
      "button = widgets.Button(description=\"Click Me!\")\n",
      "display(button)\n",
      "\n",
      "def on_button_clicked(b):\n",
      "    print(\"Button clicked.\")\n",
      "\n",
      "button.on_click(on_button_clicked)"
     ],
     "language": "python",
     "metadata": {},
     "outputs": []
    },
    {
     "cell_type": "heading",
     "level": 3,
     "metadata": {
      "slideshow": {
       "slide_type": "slide"
      }
     },
     "source": [
      "on_sumbit"
     ]
    },
    {
     "cell_type": "markdown",
     "metadata": {},
     "source": [
      "The **`Text`** also has a special **`on_submit` event**.  The `on_submit` event **fires when the user hits return**."
     ]
    },
    {
     "cell_type": "code",
     "collapsed": false,
     "input": [
      "text = widgets.Text()\n",
      "display(text)\n",
      "\n",
      "def handle_submit(sender):\n",
      "    print(text.value)\n",
      "\n",
      "text.on_submit(handle_submit)"
     ],
     "language": "python",
     "metadata": {},
     "outputs": []
    },
    {
     "cell_type": "heading",
     "level": 2,
     "metadata": {
      "slideshow": {
       "slide_type": "slide"
      }
     },
     "source": [
      "Traitlet events"
     ]
    },
    {
     "cell_type": "markdown",
     "metadata": {},
     "source": [
      "**Widget properties are IPython traitlets** and **traitlets are eventful**.  To handle  changes, the **`on_trait_change` method** of the widget can be used to **register a callback**.  The doc string for `on_trait_change` can be seen below."
     ]
    },
    {
     "cell_type": "code",
     "collapsed": false,
     "input": [
      "print(widgets.Widget.on_trait_change.__doc__)"
     ],
     "language": "python",
     "metadata": {},
     "outputs": []
    },
    {
     "cell_type": "heading",
     "level": 3,
     "metadata": {
      "slideshow": {
       "slide_type": "slide"
      }
     },
     "source": [
      "Signatures"
     ]
    },
    {
     "cell_type": "markdown",
     "metadata": {},
     "source": [
      "Mentioned in the doc string, the callback registered can have **4 possible signatures**:\n",
      "\n",
      "- callback()\n",
      "- callback(trait_name)\n",
      "- callback(trait_name, new_value)\n",
      "- callback(trait_name, old_value, new_value)\n",
      "\n",
      "Using this method, an example of how to output an `IntSlider`'s value as it is changed can be seen below."
     ]
    },
    {
     "cell_type": "code",
     "collapsed": false,
     "input": [
      "int_range = widgets.IntSlider()\n",
      "display(int_range)\n",
      "\n",
      "def on_value_change(name, value):\n",
      "    print(value)\n",
      "\n",
      "int_range.on_trait_change(on_value_change, 'value')"
     ],
     "language": "python",
     "metadata": {},
     "outputs": []
    },
    {
     "cell_type": "heading",
     "level": 1,
     "metadata": {},
     "source": [
      "Linking Widgets"
     ]
    },
    {
     "cell_type": "markdown",
     "metadata": {},
     "source": [
      "Often, you may want to simply link widget attributes together. Synchronization of attributes can be done in a simpler way than by using bare traitlets events. \n",
      "\n",
      "The first method is to use the `link` and `directional_link` functions from the `traitlets` module. "
     ]
    },
    {
     "cell_type": "heading",
     "level": 2,
     "metadata": {},
     "source": [
      "Linking traitlets attributes from the server side"
     ]
    },
    {
     "cell_type": "code",
     "collapsed": false,
     "input": [
      "from IPython.utils import traitlets"
     ],
     "language": "python",
     "metadata": {},
     "outputs": []
    },
    {
     "cell_type": "code",
     "collapsed": false,
     "input": [
      "caption = widgets.Latex(value = 'The values of slider1, slider2 and slider3 are synchronized')\n",
      "sliders1, slider2, slider3 = widgets.IntSlider(description='Slider 1'),\\\n",
      "                             widgets.IntSlider(description='Slider 2'),\\\n",
      "                             widgets.IntSlider(description='Slider 3')\n",
      "l = traitlets.link((sliders1, 'value'), (slider2, 'value'), (slider3, 'value'))\n",
      "display(caption, sliders1, slider2, slider3)"
     ],
     "language": "python",
     "metadata": {},
     "outputs": []
    },
    {
     "cell_type": "code",
     "collapsed": false,
     "input": [
      "caption = widgets.Latex(value = 'Changes in source values are reflected in target1 and target2')\n",
      "source, target1, target2 = widgets.IntSlider(description='Source'),\\\n",
      "                           widgets.IntSlider(description='Target 1'),\\\n",
      "                           widgets.IntSlider(description='Target 2')\n",
      "traitlets.dlink((source, 'value'), (target1, 'value'), (target2, 'value'))\n",
      "display(caption, source, target1, target2)"
     ],
     "language": "python",
     "metadata": {},
     "outputs": []
    },
    {
     "cell_type": "markdown",
     "metadata": {},
     "source": [
      "Function `traitlets.link` returns a `Link` object. The link can be broken by calling the `unlink` method."
     ]
    },
    {
     "cell_type": "code",
     "collapsed": false,
     "input": [
      "# l.unlink()"
     ],
     "language": "python",
     "metadata": {},
     "outputs": []
    },
    {
     "cell_type": "heading",
     "level": 2,
     "metadata": {},
     "source": [
      "Linking widgets attributes from the client side"
     ]
    },
    {
     "cell_type": "markdown",
     "metadata": {},
     "source": [
      "When synchronizing traitlets attributes, you may experience a lag because of the latency dues to the rountrip to the server side. You can also directly link widgets attributes, either in a unidirectional or a bidirectional fashion using the link widgets. "
     ]
    },
    {
     "cell_type": "code",
     "collapsed": false,
     "input": [
      "caption = widgets.Latex(value = 'The values of range1, range2 and range3 are synchronized')\n",
      "range1, range2, range3 = widgets.IntSlider(description='Range 1'),\\\n",
      "                         widgets.IntSlider(description='Range 2'),\\\n",
      "                         widgets.IntSlider(description='Range 3')\n",
      "l = widgets.link((range1, 'value'), (range2, 'value'), (range3, 'value'))\n",
      "display(caption, range1, range2, range3)"
     ],
     "language": "python",
     "metadata": {},
     "outputs": []
    },
    {
     "cell_type": "code",
     "collapsed": false,
     "input": [
      "caption = widgets.Latex(value = 'Changes in source_range values are reflected in target_range1 and target_range2')\n",
      "source_range, target_range1, target_range2 = widgets.IntSlider(description='Source range'),\\\n",
      "                                             widgets.IntSlider(description='Target range 1'),\\\n",
      "                                             widgets.IntSlider(description='Target range 2')\n",
      "widgets.dlink((source_range, 'value'), (target_range1, 'value'), (target_range2, 'value'))\n",
      "display(caption, source_range, target_range1, target_range2)"
     ],
     "language": "python",
     "metadata": {},
     "outputs": []
    },
    {
     "cell_type": "markdown",
     "metadata": {},
     "source": [
      "Function `widgets.link` returns a `Link` widget. The link can be broken by calling the `close` method."
     ]
    },
    {
     "cell_type": "code",
     "collapsed": false,
     "input": [
      "# l.close()"
     ],
     "language": "python",
     "metadata": {},
     "outputs": []
    },
    {
     "cell_type": "markdown",
     "metadata": {},
     "source": [
      "[Index](Index.ipynb) - [Back](Widget List.ipynb) - [Next](Widget Styling.ipynb)"
     ]
    }
   ],
   "metadata": {}
  }
 ]
=======
 "nbformat": 4,
 "nbformat_minor": 0
>>>>>>> de527757
}<|MERGE_RESOLUTION|>--- conflicted
+++ resolved
@@ -195,6 +195,154 @@
     "    print(value)\n",
     "\n",
     "int_range.on_trait_change(on_value_change, 'value')"
+   ]
+  },
+  {
+   "cell_type": "markdown",
+   "metadata": {},
+   "source": [
+    "# Linking Widgets"
+   ]
+  },
+  {
+   "cell_type": "markdown",
+   "metadata": {},
+   "source": [
+    "Often, you may want to simply link widget attributes together. Synchronization of attributes can be done in a simpler way than by using bare traitlets events. \n",
+    "\n",
+    "The first method is to use the `link` and `directional_link` functions from the `traitlets` module. "
+   ]
+  },
+  {
+   "cell_type": "markdown",
+   "metadata": {},
+   "source": [
+    "## Linking traitlets attributes from the server side"
+   ]
+  },
+  {
+   "cell_type": "code",
+   "execution_count": null,
+   "metadata": {
+    "collapsed": false
+   },
+   "outputs": [],
+   "source": [
+    "from IPython.utils import traitlets"
+   ]
+  },
+  {
+   "cell_type": "code",
+   "execution_count": null,
+   "metadata": {
+    "collapsed": false
+   },
+   "outputs": [],
+   "source": [
+    "caption = widgets.Latex(value = 'The values of slider1, slider2 and slider3 are synchronized')\n",
+    "sliders1, slider2, slider3 = widgets.IntSlider(description='Slider 1'),\\\n",
+    "                             widgets.IntSlider(description='Slider 2'),\\\n",
+    "                             widgets.IntSlider(description='Slider 3')\n",
+    "l = traitlets.link((sliders1, 'value'), (slider2, 'value'), (slider3, 'value'))\n",
+    "display(caption, sliders1, slider2, slider3)"
+   ]
+  },
+  {
+   "cell_type": "code",
+   "execution_count": null,
+   "metadata": {
+    "collapsed": false
+   },
+   "outputs": [],
+   "source": [
+    "caption = widgets.Latex(value = 'Changes in source values are reflected in target1 and target2')\n",
+    "source, target1, target2 = widgets.IntSlider(description='Source'),\\\n",
+    "                           widgets.IntSlider(description='Target 1'),\\\n",
+    "                           widgets.IntSlider(description='Target 2')\n",
+    "traitlets.dlink((source, 'value'), (target1, 'value'), (target2, 'value'))\n",
+    "display(caption, source, target1, target2)"
+   ]
+  },
+  {
+   "cell_type": "markdown",
+   "metadata": {},
+   "source": [
+    "Function `traitlets.link` returns a `Link` object. The link can be broken by calling the `unlink` method."
+   ]
+  },
+  {
+   "cell_type": "code",
+   "execution_count": null,
+   "metadata": {
+    "collapsed": false
+   },
+   "outputs": [],
+   "source": [
+    "# l.unlink()"
+   ]
+  },
+  {
+   "cell_type": "markdown",
+   "metadata": {},
+   "source": [
+    "## Linking widgets attributes from the client side"
+   ]
+  },
+  {
+   "cell_type": "markdown",
+   "metadata": {},
+   "source": [
+    "When synchronizing traitlets attributes, you may experience a lag because of the latency dues to the rountrip to the server side. You can also directly link widgets attributes, either in a unidirectional or a bidirectional fashion using the link widgets. "
+   ]
+  },
+  {
+   "cell_type": "code",
+   "execution_count": null,
+   "metadata": {
+    "collapsed": false
+   },
+   "outputs": [],
+   "source": [
+    "caption = widgets.Latex(value = 'The values of range1, range2 and range3 are synchronized')\n",
+    "range1, range2, range3 = widgets.IntSlider(description='Range 1'),\\\n",
+    "                         widgets.IntSlider(description='Range 2'),\\\n",
+    "                         widgets.IntSlider(description='Range 3')\n",
+    "l = widgets.link((range1, 'value'), (range2, 'value'), (range3, 'value'))\n",
+    "display(caption, range1, range2, range3)"
+   ]
+  },
+  {
+   "cell_type": "code",
+   "execution_count": null,
+   "metadata": {
+    "collapsed": false
+   },
+   "outputs": [],
+   "source": [
+    "caption = widgets.Latex(value = 'Changes in source_range values are reflected in target_range1 and target_range2')\n",
+    "source_range, target_range1, target_range2 = widgets.IntSlider(description='Source range'),\\\n",
+    "                                             widgets.IntSlider(description='Target range 1'),\\\n",
+    "                                             widgets.IntSlider(description='Target range 2')\n",
+    "widgets.dlink((source_range, 'value'), (target_range1, 'value'), (target_range2, 'value'))\n",
+    "display(caption, source_range, target_range1, target_range2)"
+   ]
+  },
+  {
+   "cell_type": "markdown",
+   "metadata": {},
+   "source": [
+    "Function `widgets.link` returns a `Link` widget. The link can be broken by calling the `close` method."
+   ]
+  },
+  {
+   "cell_type": "code",
+   "execution_count": null,
+   "metadata": {
+    "collapsed": false
+   },
+   "outputs": [],
+   "source": [
+    "# l.close()"
    ]
   },
   {
@@ -223,366 +371,6 @@
   },
   "signature": "sha256:05a3e92089b37f68e3134587ffef6ef73830e5f8b3c515ba24640d7c803820c3"
  },
-<<<<<<< HEAD
- "nbformat": 3,
- "nbformat_minor": 0,
- "worksheets": [
-  {
-   "cells": [
-    {
-     "cell_type": "markdown",
-     "metadata": {},
-     "source": [
-      "[Index](Index.ipynb) - [Back](Widget List.ipynb) - [Next](Widget Styling.ipynb)"
-     ]
-    },
-    {
-     "cell_type": "heading",
-     "level": 1,
-     "metadata": {
-      "slideshow": {
-       "slide_type": "slide"
-      }
-     },
-     "source": [
-      "Widget Events"
-     ]
-    },
-    {
-     "cell_type": "heading",
-     "level": 2,
-     "metadata": {},
-     "source": [
-      "Special events"
-     ]
-    },
-    {
-     "cell_type": "code",
-     "collapsed": false,
-     "input": [
-      "from __future__ import print_function"
-     ],
-     "language": "python",
-     "metadata": {},
-     "outputs": []
-    },
-    {
-     "cell_type": "markdown",
-     "metadata": {},
-     "source": [
-      "The `Button` is not used to represent a data type.  Instead the button widget is used to **handle mouse clicks**.  The **`on_click` method** of the `Button` can be used to register function to be called when the button is clicked.  The doc string of the `on_click` can be seen below."
-     ]
-    },
-    {
-     "cell_type": "code",
-     "collapsed": false,
-     "input": [
-      "from IPython.html import widgets\n",
-      "print(widgets.Button.on_click.__doc__)"
-     ],
-     "language": "python",
-     "metadata": {},
-     "outputs": []
-    },
-    {
-     "cell_type": "heading",
-     "level": 3,
-     "metadata": {
-      "slideshow": {
-       "slide_type": "slide"
-      }
-     },
-     "source": [
-      "Example"
-     ]
-    },
-    {
-     "cell_type": "markdown",
-     "metadata": {},
-     "source": [
-      "Since button clicks are **stateless**, they are **transmitted from the front-end to the back-end using custom messages**.  By using the `on_click` method, a button that prints a message when it has been clicked is shown below."
-     ]
-    },
-    {
-     "cell_type": "code",
-     "collapsed": false,
-     "input": [
-      "from IPython.display import display\n",
-      "button = widgets.Button(description=\"Click Me!\")\n",
-      "display(button)\n",
-      "\n",
-      "def on_button_clicked(b):\n",
-      "    print(\"Button clicked.\")\n",
-      "\n",
-      "button.on_click(on_button_clicked)"
-     ],
-     "language": "python",
-     "metadata": {},
-     "outputs": []
-    },
-    {
-     "cell_type": "heading",
-     "level": 3,
-     "metadata": {
-      "slideshow": {
-       "slide_type": "slide"
-      }
-     },
-     "source": [
-      "on_sumbit"
-     ]
-    },
-    {
-     "cell_type": "markdown",
-     "metadata": {},
-     "source": [
-      "The **`Text`** also has a special **`on_submit` event**.  The `on_submit` event **fires when the user hits return**."
-     ]
-    },
-    {
-     "cell_type": "code",
-     "collapsed": false,
-     "input": [
-      "text = widgets.Text()\n",
-      "display(text)\n",
-      "\n",
-      "def handle_submit(sender):\n",
-      "    print(text.value)\n",
-      "\n",
-      "text.on_submit(handle_submit)"
-     ],
-     "language": "python",
-     "metadata": {},
-     "outputs": []
-    },
-    {
-     "cell_type": "heading",
-     "level": 2,
-     "metadata": {
-      "slideshow": {
-       "slide_type": "slide"
-      }
-     },
-     "source": [
-      "Traitlet events"
-     ]
-    },
-    {
-     "cell_type": "markdown",
-     "metadata": {},
-     "source": [
-      "**Widget properties are IPython traitlets** and **traitlets are eventful**.  To handle  changes, the **`on_trait_change` method** of the widget can be used to **register a callback**.  The doc string for `on_trait_change` can be seen below."
-     ]
-    },
-    {
-     "cell_type": "code",
-     "collapsed": false,
-     "input": [
-      "print(widgets.Widget.on_trait_change.__doc__)"
-     ],
-     "language": "python",
-     "metadata": {},
-     "outputs": []
-    },
-    {
-     "cell_type": "heading",
-     "level": 3,
-     "metadata": {
-      "slideshow": {
-       "slide_type": "slide"
-      }
-     },
-     "source": [
-      "Signatures"
-     ]
-    },
-    {
-     "cell_type": "markdown",
-     "metadata": {},
-     "source": [
-      "Mentioned in the doc string, the callback registered can have **4 possible signatures**:\n",
-      "\n",
-      "- callback()\n",
-      "- callback(trait_name)\n",
-      "- callback(trait_name, new_value)\n",
-      "- callback(trait_name, old_value, new_value)\n",
-      "\n",
-      "Using this method, an example of how to output an `IntSlider`'s value as it is changed can be seen below."
-     ]
-    },
-    {
-     "cell_type": "code",
-     "collapsed": false,
-     "input": [
-      "int_range = widgets.IntSlider()\n",
-      "display(int_range)\n",
-      "\n",
-      "def on_value_change(name, value):\n",
-      "    print(value)\n",
-      "\n",
-      "int_range.on_trait_change(on_value_change, 'value')"
-     ],
-     "language": "python",
-     "metadata": {},
-     "outputs": []
-    },
-    {
-     "cell_type": "heading",
-     "level": 1,
-     "metadata": {},
-     "source": [
-      "Linking Widgets"
-     ]
-    },
-    {
-     "cell_type": "markdown",
-     "metadata": {},
-     "source": [
-      "Often, you may want to simply link widget attributes together. Synchronization of attributes can be done in a simpler way than by using bare traitlets events. \n",
-      "\n",
-      "The first method is to use the `link` and `directional_link` functions from the `traitlets` module. "
-     ]
-    },
-    {
-     "cell_type": "heading",
-     "level": 2,
-     "metadata": {},
-     "source": [
-      "Linking traitlets attributes from the server side"
-     ]
-    },
-    {
-     "cell_type": "code",
-     "collapsed": false,
-     "input": [
-      "from IPython.utils import traitlets"
-     ],
-     "language": "python",
-     "metadata": {},
-     "outputs": []
-    },
-    {
-     "cell_type": "code",
-     "collapsed": false,
-     "input": [
-      "caption = widgets.Latex(value = 'The values of slider1, slider2 and slider3 are synchronized')\n",
-      "sliders1, slider2, slider3 = widgets.IntSlider(description='Slider 1'),\\\n",
-      "                             widgets.IntSlider(description='Slider 2'),\\\n",
-      "                             widgets.IntSlider(description='Slider 3')\n",
-      "l = traitlets.link((sliders1, 'value'), (slider2, 'value'), (slider3, 'value'))\n",
-      "display(caption, sliders1, slider2, slider3)"
-     ],
-     "language": "python",
-     "metadata": {},
-     "outputs": []
-    },
-    {
-     "cell_type": "code",
-     "collapsed": false,
-     "input": [
-      "caption = widgets.Latex(value = 'Changes in source values are reflected in target1 and target2')\n",
-      "source, target1, target2 = widgets.IntSlider(description='Source'),\\\n",
-      "                           widgets.IntSlider(description='Target 1'),\\\n",
-      "                           widgets.IntSlider(description='Target 2')\n",
-      "traitlets.dlink((source, 'value'), (target1, 'value'), (target2, 'value'))\n",
-      "display(caption, source, target1, target2)"
-     ],
-     "language": "python",
-     "metadata": {},
-     "outputs": []
-    },
-    {
-     "cell_type": "markdown",
-     "metadata": {},
-     "source": [
-      "Function `traitlets.link` returns a `Link` object. The link can be broken by calling the `unlink` method."
-     ]
-    },
-    {
-     "cell_type": "code",
-     "collapsed": false,
-     "input": [
-      "# l.unlink()"
-     ],
-     "language": "python",
-     "metadata": {},
-     "outputs": []
-    },
-    {
-     "cell_type": "heading",
-     "level": 2,
-     "metadata": {},
-     "source": [
-      "Linking widgets attributes from the client side"
-     ]
-    },
-    {
-     "cell_type": "markdown",
-     "metadata": {},
-     "source": [
-      "When synchronizing traitlets attributes, you may experience a lag because of the latency dues to the rountrip to the server side. You can also directly link widgets attributes, either in a unidirectional or a bidirectional fashion using the link widgets. "
-     ]
-    },
-    {
-     "cell_type": "code",
-     "collapsed": false,
-     "input": [
-      "caption = widgets.Latex(value = 'The values of range1, range2 and range3 are synchronized')\n",
-      "range1, range2, range3 = widgets.IntSlider(description='Range 1'),\\\n",
-      "                         widgets.IntSlider(description='Range 2'),\\\n",
-      "                         widgets.IntSlider(description='Range 3')\n",
-      "l = widgets.link((range1, 'value'), (range2, 'value'), (range3, 'value'))\n",
-      "display(caption, range1, range2, range3)"
-     ],
-     "language": "python",
-     "metadata": {},
-     "outputs": []
-    },
-    {
-     "cell_type": "code",
-     "collapsed": false,
-     "input": [
-      "caption = widgets.Latex(value = 'Changes in source_range values are reflected in target_range1 and target_range2')\n",
-      "source_range, target_range1, target_range2 = widgets.IntSlider(description='Source range'),\\\n",
-      "                                             widgets.IntSlider(description='Target range 1'),\\\n",
-      "                                             widgets.IntSlider(description='Target range 2')\n",
-      "widgets.dlink((source_range, 'value'), (target_range1, 'value'), (target_range2, 'value'))\n",
-      "display(caption, source_range, target_range1, target_range2)"
-     ],
-     "language": "python",
-     "metadata": {},
-     "outputs": []
-    },
-    {
-     "cell_type": "markdown",
-     "metadata": {},
-     "source": [
-      "Function `widgets.link` returns a `Link` widget. The link can be broken by calling the `close` method."
-     ]
-    },
-    {
-     "cell_type": "code",
-     "collapsed": false,
-     "input": [
-      "# l.close()"
-     ],
-     "language": "python",
-     "metadata": {},
-     "outputs": []
-    },
-    {
-     "cell_type": "markdown",
-     "metadata": {},
-     "source": [
-      "[Index](Index.ipynb) - [Back](Widget List.ipynb) - [Next](Widget Styling.ipynb)"
-     ]
-    }
-   ],
-   "metadata": {}
-  }
- ]
-=======
  "nbformat": 4,
  "nbformat_minor": 0
->>>>>>> de527757
 }